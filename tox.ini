[tox]
<<<<<<< HEAD
envlist = py35, py36, py37, py38, py39, py310, pypy3, flake8, docs
=======
envlist = py27, py35, py36, py37, py38, py39, py310, pypy, flake8, docs
>>>>>>> 5a1fac4e
skip_missing_interpreters = True

[testenv]
basepython =
    py35: python3.5
    py36: python3.6
    py37: python3.7
    py38: python3.8
    py39: python3.9
    py310: python3.10
    pypy: pypy

setenv = PY_IGNORE_IMPORTMISMATCH=1
deps = -r{toxinidir}/_python_utils_tests/requirements.txt
commands = py.test --basetemp="{envtmpdir}" --confcutdir=.. {posargs} python_utils _python_utils_tests

[testenv:flake8]
basepython = python3
deps = flake8
commands = flake8 python_utils {posargs}

[testenv:docs]
basepython = python3
whitelist_externals =
    rm
    cd
    mkdir
commands =
    rm -f docs/project_name.rst
    rm -f docs/modules.rst
    mkdir -p docs/_static
    sphinx-apidoc -o docs/ python_utils
    rm -f docs/modules.rst
    sphinx-build -W -b html -d docs/_build/doctrees docs docs/_build/html {posargs}
deps = -r{toxinidir}/docs/requirements.txt

[flake8]
ignore = W391, W504, E741
exclude =
    docs
<|MERGE_RESOLUTION|>--- conflicted
+++ resolved
@@ -1,9 +1,5 @@
 [tox]
-<<<<<<< HEAD
 envlist = py35, py36, py37, py38, py39, py310, pypy3, flake8, docs
-=======
-envlist = py27, py35, py36, py37, py38, py39, py310, pypy, flake8, docs
->>>>>>> 5a1fac4e
 skip_missing_interpreters = True
 
 [testenv]
