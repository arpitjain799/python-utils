--- conflicted
+++ resolved
@@ -114,17 +114,10 @@
 
 
 def timeout_generator(
-<<<<<<< HEAD
     timeout: delta_type,
     interval: delta_type = datetime.timedelta(seconds=1),
     iterable: typing.Iterable = itertools.count,
     interval_multiplier: float = 1.0,
-=======
-    timeout,
-    interval=datetime.timedelta(seconds=1),
-    iterable=itertools.count,
-    interval_multiplier=1.0,
->>>>>>> 5a1fac4e
 ):
     '''
     Generator that walks through the given iterable (a counter by default)
@@ -164,7 +157,6 @@
     if callable(iterable):
         iterable = iterable()
 
-<<<<<<< HEAD
     end = timeout + time.perf_counter()
     for item in iterable:
         yield item
@@ -208,15 +200,6 @@
 
     if callable(iterable):
         iterable = iterable()
-=======
-    interval *= interval_multiplier
-    time.sleep(interval)
-
-    if six.PY3:  # pragma: no cover
-        timer = time.perf_counter
-    else:  # pragma: no cover
-        timer = time.time
->>>>>>> 5a1fac4e
 
     end = timeout + time.perf_counter()
     for item in iterable:
@@ -225,12 +208,7 @@
         if time.perf_counter() >= end:
             break
 
-<<<<<<< HEAD
         await asyncio.sleep(interval)
         interval *= interval_multiplier
         if maximum_interval:
-            interval = min(interval, maximum_interval)
-=======
-        interval *= interval_multiplier
-        time.sleep(interval)
->>>>>>> 5a1fac4e
+            interval = min(interval, maximum_interval)